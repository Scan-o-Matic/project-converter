--- conflicted
+++ resolved
@@ -14,10 +14,7 @@
     CompileImageAnalysisFactory,
     CompileProjectFactory,
 )
-<<<<<<< HEAD
 from scanomatic.models.factories.fixture_factories import FixtureFactory
-=======
->>>>>>> cb4ad024
 
 
 def find_files(directory, pattern):
@@ -54,7 +51,7 @@
 )
 
 for file_type, pattern, loader, processor, new_ext in (
-    (
+     (
         'project compilations',
         paths.project_compilation_pattern.format('*'),
         CompileImageAnalysisFactory.serializer.load,
@@ -67,7 +64,6 @@
         CompileProjectFactory.serializer.load_first,
         None,
         None,
-<<<<<<< HEAD
     ),
     (
         'phenotypes extraction parameters',
@@ -85,19 +81,7 @@
         FixtureFactory.serializer.load_first,
         None,
         ".json",
-=======
->>>>>>> cb4ad024
     ),
-    (
-        'phenotypes extraction parameters',
-        paths.phenotypes_extraction_params,
-        np.load,
-        lambda data: {
-            PHENOTYPE_PARAMS[i].name: PHENOTYPE_PARAMS[i].processor(p)
-            for i, p in enumerate(data)
-        },
-        ".json",
-    )
 ):
     logger.info('Converting all {} in {}'.format(file_type, BASE_DIR))
     n = 0
@@ -128,4 +112,5 @@
             os.remove(fname)
 
         n += 1
-    logger.info('Converted {} {} files'.format(n, file_type))+    logger.info('Converted {} {} files'.format(n, file_type))
+
