--- conflicted
+++ resolved
@@ -14,11 +14,8 @@
     CompileImageAnalysisFactory,
     CompileProjectFactory,
 )
-<<<<<<< HEAD
 from scanomatic.models.factories.fixture_factories import FixtureFactory
-=======
 from scanomatic.models.factories.scanning_factory import ScanningModelFactory
->>>>>>> 8f87f975
 
 
 def find_files(directory, pattern):
@@ -80,21 +77,18 @@
         ".json",
     ),
     (
-<<<<<<< HEAD
         'local fixture config',
         paths.experiment_local_fixturename,
         FixtureFactory.serializer.load_first,
         None,
         None,
     ),
-=======
         'scan project file',
         paths.scan_project_file_pattern.format('*'),
         ScanningModelFactory.serializer.load_first,
         None,
         None,
     )
->>>>>>> 8f87f975
 ):
     logger.info('Converting all {} in {}'.format(file_type, BASE_DIR))
     n = 0
